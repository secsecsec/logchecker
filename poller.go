// Copyright (c) 2015, Alexander Zaytsev. All rights reserved.
// Use of this source code is governed by a LGPL-style
// license that can be found in the LICENSE file.

// Package logchecker is a simple library to check a list of logs files
// and send notification about their abnormal activities.
//
package logchecker

import (
    "os"
    "fmt"
    "time"
    "bufio"
    "strings"
)

const (
    // MaxPollers is maximum number of task handlers.
    MaxPollers int = 5
    // buffsize int = 8
)

// Task is an object of logging task.
type Task struct {
    Num int
    QLogChecker *LogChecker
    QService *Service
    QFile *File
}

// Stop finishes a logger observation. It changes a state of LogChecker object
// after that it will not run new tasks and notify then incoming queue will be empty
// a work can be finished with any problems.
func (logger *LogChecker) Stop() {
    LoggerDebug.Println("stop command is gooten")
    logger.Completed = true
}

// Start starts a logger observation.
func (logger *LogChecker) Start(finished chan bool) {
    var poolSize = MaxPollers
    logger.Completed = false
    // if len(logger.Cfg.Observed) < poolSize {
    //     poolSize = len(logger.Cfg.Observed)
    // }
    // create incoming and output channels
    pending, complete := make(chan *Task), make(chan *Task)
    // start tasks
    for i := 0; i < poolSize; i++ {
        go Poller(pending, complete, finished)
    }
    // put tasks to pending channel
<<<<<<< HEAD
    tasks, j := []*Task{}, 0
    for _, serv := range logger.Cfg.Observed {
        for _, f := range serv.Files {
            if err := f.Validate(); err != nil {
                LoggerError.Printf("incorrect file was skipped [%v / %v]\n", serv.Name, f.Base())
            } else {
                ts, tf := &serv, &f
                fmt.Println("pt: ", ts, tf)
                tasks = append(tasks, &Task{j, logger, &serv, &f})
                j++
                fmt.Println(tasks[j-1])
=======
    go func() {
        for i, serv := range logger.Cfg.Observed {
            for j, f := range serv.Files {
                if err := f.Validate(); err != nil {
                    LoggerError.Printf("incorrect file was skipped [%v / %v]\n", serv.Name, f.Base())
                } else {
                    task := Task{logger, &logger.Cfg.Observed[i], &serv.Files[j]}
                    pending <- &task
                    task.log("=> added in pending")
                }
>>>>>>> b93d1892
            }
        }
    }
    fmt.Println(tasks)


    go func() {
        for _, task := range tasks {
            pending <- task
            task.log("=> added in pending")
        }

        // for _, serv := range logger.Cfg.Observed {
        //     for _, f := range serv.Files {
        //         if err := f.Validate(); err != nil {
        //             LoggerError.Printf("incorrect file was skipped [%v / %v]\n", serv.Name, f.Base())
        //         } else {
        //             j++
        //             task := Task{j, logger, &serv, &f}
        //             // LoggerDebug.Printf("=> added in pending [%v, %v, %v]\n", logger.Name, serv.Name, f.Base())
        //         }
        //     }
        // }
    }()
    for task := range complete {
        go task.Sleep(pending)
    }
}

// Poller handles incoming task and places it to output channel.
func Poller(in chan *Task, out chan *Task, finished chan bool) {
    var logger *LogChecker
    for {
        t, ok := <-in
        if !ok {
            LoggerDebug.Println("channel was closed")
            break
        }
        if logger == nil {
            logger = t.QLogChecker
        }
        t.log("=> handling start")
        logger.InWork++
        if count, pos, err := t.Poll(); err != nil {
            t.log("task was handled incorrect")
        } else {
            t.QFile.Pos = pos
            t.log(fmt.Sprintf("<= task is completed (count=%v, pos=%v)", count, pos))
        }
        logger.InWork--
        out <- t
    }
    if (logger != nil) && (logger.InWork == 0) {
        finished <- true
    }
}

func (task *Task) log(msg string) {
<<<<<<< HEAD
    LoggerDebug.Printf("%p-%v (%v): %v [%v %v %v]", task, task.Num, task, msg, task.QLogChecker.Name, task.QService.Name, task.QFile.Base())
=======
    LoggerDebug.Printf("%p: [%v %v %v] %v\n", task, task.QLogChecker.Name, task.QService.Name, task.QFile.Base(), msg)
>>>>>>> b93d1892
}

// Poll reads file lines and counts needed from them.
// It skips "pos" lines.
func (task *Task) Poll() (uint, uint, error) {
    task.log("Poll start")
    time.Sleep(4*time.Second)
    var counter, clines uint
    file, err := os.Open(task.QFile.Log)
    if err != nil {
        LoggerError.Printf("can't open file: %v\n", task.QFile.Log)
        return counter, clines, err
    }
    defer file.Close()
    scanner := bufio.NewScanner(file)
    for scanner.Scan() {
        clines++
        if task.QFile.Pos < clines {
            if line := scanner.Text(); line != "" {
                if len(task.QFile.Pattern) > 0 {
                    if strings.Contains(line, task.QFile.Pattern) {
                        counter++
                    }
                } else {
                    counter++
                }
            }
        }
    }
    task.log("Poll finish")
    return counter, clines, nil
}

// Sleep delays next task running.
func (task *Task) Sleep(done chan *Task) {
    task.log("sleep called")
    if !task.QLogChecker.Completed {
        time.Sleep(time.Duration(task.QFile.Delay) * time.Second)
        done <- task
    } else {
        task.QLogChecker.mutex.Lock()
        if !task.QLogChecker.Finished {
            task.QLogChecker.Finished = true
            close(done)
        }
        task.QLogChecker.mutex.Unlock()
    }
}<|MERGE_RESOLUTION|>--- conflicted
+++ resolved
@@ -51,19 +51,6 @@
         go Poller(pending, complete, finished)
     }
     // put tasks to pending channel
-<<<<<<< HEAD
-    tasks, j := []*Task{}, 0
-    for _, serv := range logger.Cfg.Observed {
-        for _, f := range serv.Files {
-            if err := f.Validate(); err != nil {
-                LoggerError.Printf("incorrect file was skipped [%v / %v]\n", serv.Name, f.Base())
-            } else {
-                ts, tf := &serv, &f
-                fmt.Println("pt: ", ts, tf)
-                tasks = append(tasks, &Task{j, logger, &serv, &f})
-                j++
-                fmt.Println(tasks[j-1])
-=======
     go func() {
         for i, serv := range logger.Cfg.Observed {
             for j, f := range serv.Files {
@@ -74,7 +61,6 @@
                     pending <- &task
                     task.log("=> added in pending")
                 }
->>>>>>> b93d1892
             }
         }
     }
@@ -133,11 +119,7 @@
 }
 
 func (task *Task) log(msg string) {
-<<<<<<< HEAD
-    LoggerDebug.Printf("%p-%v (%v): %v [%v %v %v]", task, task.Num, task, msg, task.QLogChecker.Name, task.QService.Name, task.QFile.Base())
-=======
     LoggerDebug.Printf("%p: [%v %v %v] %v\n", task, task.QLogChecker.Name, task.QService.Name, task.QFile.Base(), msg)
->>>>>>> b93d1892
 }
 
 // Poll reads file lines and counts needed from them.
